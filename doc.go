// Copyright 2015 Alex Browne.  All rights reserved.
// Use of this source code is governed by the MIT
// license, which can be found in the LICENSE file.

// package jobs is a persistent and flexible background jobs library.
//
<<<<<<< HEAD
// Version: 0.2.2
=======
// Version: 0.3.0
>>>>>>> 344edcd2
//
// Jobs is powered by redis and supports the following features:
//
//   - A job can encapsulate any arbitrary functionality. A job can do anything
//     which can be done in a go function.
//   - A job can be one-off (only executed once) or recurring (scheduled to
//     execute at a specific interval).
//   - A job can be retried a specified number of times if it fails.
//   - A job is persistent, with protections against power loss and other worst
//     case scenarios.
//   - Jobs can be executed by any number of concurrent workers accross any
//     number of machines.
//   - Provided it is persisted to disk, every job will be executed *at least* once,
//	    and in ideal network conditions will be executed *exactly* once.
//   - You can query the database to find out e.g. the number of jobs that are
//     currently executing or how long a particular job took to execute.
//   - Any job that permanently fails will have its error captured and stored.
//
// Why is it Useful
//
// Jobs is intended to be used in web applications. It is useful for cases where you need
// to execute some long-running code, but you don't want your users to wait for the code to
// execute before rendering a response. A good example is sending a welcome email to your users
// after they sign up. You can use Jobs to schedule the email to be sent asynchronously, and
// render a response to your user without waiting for the email to be sent. You could use a
// goroutine to accomplish the same thing, but in the event of a server restart or power loss,
// the email might never be sent. Jobs guarantees that the email will be sent at some time,
// and allows you to spread the work between different machines.
//
//
// More Information
//
// Visit https://github.com/albrow/jobs for a Quickstart Guide, code examples, and more
// information.
//
package jobs<|MERGE_RESOLUTION|>--- conflicted
+++ resolved
@@ -4,11 +4,9 @@
 
 // package jobs is a persistent and flexible background jobs library.
 //
-<<<<<<< HEAD
-// Version: 0.2.2
-=======
+//
 // Version: 0.3.0
->>>>>>> 344edcd2
+//
 //
 // Jobs is powered by redis and supports the following features:
 //
